import asyncio
import io
import logging
import random
import struct
import time
import uuid
from typing import Coroutine

from hazelcast import __version__
from hazelcast.config import ReconnectMode
from hazelcast.core import (
    AddressHelper,
    CLIENT_TYPE,
    SERIALIZATION_VERSION,
    EndpointQualifier,
    ProtocolType,
)
from hazelcast.errors import (
    AuthenticationError,
    TargetDisconnectedError,
    HazelcastClientNotActiveError,
    InvalidConfigurationError,
    ClientNotAllowedInClusterError,
    IllegalStateError,
    ClientOfflineError,
)
from hazelcast.internal.asyncio_invocation import Invocation
from hazelcast.lifecycle import LifecycleState
from hazelcast.protocol.client_message import (
    SIZE_OF_FRAME_LENGTH_AND_FLAGS,
    Frame,
    InboundMessage,
    ClientMessageBuilder,
)
from hazelcast.protocol.codec import (
    client_authentication_codec,
    client_authentication_custom_codec,
    client_ping_codec,
)
from hazelcast.util import (
    AtomicInteger,
    calculate_version,
    UNKNOWN_VERSION,
    member_of_larger_same_version_group,
)

_logger = logging.getLogger(__name__)

_INF = float("inf")
_SQL_CONNECTION_RANDOM_ATTEMPTS = 10
_CLIENT_PUBLIC_ENDPOINT_QUALIFIER = EndpointQualifier(ProtocolType.CLIENT, "public")


class WaitStrategy:
    def __init__(self, initial_backoff, max_backoff, multiplier, cluster_connect_timeout, jitter):
        self._initial_backoff = initial_backoff
        self._max_backoff = max_backoff
        self._multiplier = multiplier
        self._cluster_connect_timeout = cluster_connect_timeout
        self._jitter = jitter
        self._attempt = None
        self._cluster_connect_attempt_begin = None
        self._current_backoff = None

        if cluster_connect_timeout == _INF:
            self._cluster_connect_timeout_text = "INFINITE"
        else:
            self._cluster_connect_timeout_text = "%.2fs" % self._cluster_connect_timeout

    def reset(self):
        self._attempt = 0
        self._cluster_connect_attempt_begin = asyncio.get_running_loop().time()
        self._current_backoff = min(self._max_backoff, self._initial_backoff)

    async def sleep(self):
        self._attempt += 1
        time_passed = asyncio.get_running_loop().time() - self._cluster_connect_attempt_begin
        if time_passed > self._cluster_connect_timeout:
            _logger.warning(
                "Unable to get live cluster connection, cluster connect timeout (%s) is reached. "
                "Attempt %d.",
                self._cluster_connect_timeout_text,
                self._attempt,
            )
            return False

        # random between (-jitter * current_backoff, jitter * current_backoff)
        sleep_time = self._current_backoff + self._current_backoff * self._jitter * (
            2 * random.random() - 1
        )
        sleep_time = min(sleep_time, self._cluster_connect_timeout - time_passed)
        _logger.warning(
            "Unable to get live cluster connection, retry in %.2fs, attempt: %d, "
            "cluster connect timeout: %s, max backoff: %.2fs",
            sleep_time,
            self._attempt,
            self._cluster_connect_timeout_text,
            self._max_backoff,
        )
        await asyncio.sleep(sleep_time)
        self._current_backoff = min(self._current_backoff * self._multiplier, self._max_backoff)
        return True


class AuthenticationStatus:
    AUTHENTICATED = 0
    CREDENTIALS_FAILED = 1
    SERIALIZATION_VERSION_MISMATCH = 2
    NOT_ALLOWED_IN_CLUSTER = 3


class ClientState:
    INITIAL = 0
    """
    Clients start with this state. 
    Once a client connects to a cluster, it directly switches to 
    `INITIALIZED_ON_CLUSTER` instead of `CONNECTED_TO_CLUSTER` because on 
    startup a client has no local state to send to the cluster.
    """

    CONNECTED_TO_CLUSTER = 1
    """
    When a client switches to a new cluster, it moves to this state. It means 
    that the client has connected to a new cluster but not sent its local 
    state to the new cluster yet.
    """

    INITIALIZED_ON_CLUSTER = 2
    """
    When a client sends its local state to the cluster it has connected, it 
    switches to this state.
    Invocations are allowed in this state.
    """


class ConnectionManager:
    """ConnectionManager is responsible for managing ``Connection`` objects."""

    def __init__(
        self,
        client,
        config,
        reactor,
        address_provider,
        lifecycle_service,
        partition_service,
        cluster_service,
        invocation_service,
        near_cache_manager,
        send_state_to_cluster_fn,
    ):
        self.live = False
        self.active_connections = {}  # uuid to connection, must be modified under the _lock
        self.client_uuid = uuid.uuid4()

        self._client = client
        self._config = config
        self._reactor = reactor
        self._address_provider = address_provider
        self._lifecycle_service = lifecycle_service
        self._partition_service = partition_service
        self._cluster_service = cluster_service
        self._invocation_service = invocation_service
        self._near_cache_manager = near_cache_manager
        self._send_state_to_cluster_fn = send_state_to_cluster_fn
        self._client_state = ClientState.INITIAL  # must be modified under the _lock
        self._established_initial_cluster_connection = False  # must be modified under the _lock
        self._smart_routing_enabled = config.smart_routing
        self._wait_strategy = self._init_wait_strategy(config)
        self._reconnect_mode = config.reconnect_mode
        self._heartbeat_manager = HeartbeatManager(
            self, self._client, config, reactor, invocation_service
        )
        self._connection_listeners = []
        self._connect_all_members_task: asyncio.Task | None = None
        self._async_start = config.async_start
        self._connect_to_cluster_thread_running = False
        self._shuffle_member_list = config.shuffle_member_list
        self._lock = asyncio.Lock()
        self._connection_id_generator = AtomicInteger()
        self._labels = frozenset(config.labels)
        self._cluster_id = None
        self._load_balancer = None
        self._use_public_ip = (
            isinstance(address_provider, DefaultAddressProvider) and config.use_public_ip
        )
        # asyncio tasks are weakly referenced
        # storing tasks here in order not to lose them midway
<<<<<<< HEAD
=======
        # see: https: // docs.python.org / 3 / library / asyncio - task.html  # creating-tasks
>>>>>>> c72eafa7
        self._tasks = set()

    def add_listener(self, on_connection_opened=None, on_connection_closed=None):
        """Registers a ConnectionListener.

        If the same listener is registered multiple times, it will be notified multiple times.

        Args:
            on_connection_opened (function): Function to be called when a connection is opened. (Default value = None)
            on_connection_closed (function): Function to be called when a connection is removed. (Default value = None)
        """
        self._connection_listeners.append((on_connection_opened, on_connection_closed))

    def get_connection(self, member_uuid):
        return self.active_connections.get(member_uuid, None)

    def get_random_connection(self):
        # Try getting the connection from the load balancer, if smart routing is enabled
        if self._smart_routing_enabled:
            member = self._load_balancer.next()
            if member:
                connection = self.get_connection(member.uuid)
                if connection:
                    return connection

        # Otherwise iterate over connections and return the first one
        for connection in list(self.active_connections.values()):
            return connection

        # Failed to get a connection
        return None

    def get_random_connection_for_sql(self):
        """Returns a random connection for SQL.

        The connection is tried to be selected in the following order.

            - Random connection to a data member from the larger same-version
              group.
            - Random connection to a data member.
            - Any random connection
            - ``None``, if there is no connection.

        Returns:
            Connection: A random connection for SQL.
        """
        if self._smart_routing_enabled:
            # There might be a race - the chosen member might be just connected or disconnected.
            # Try a couple of times, the member_of_larger_same_version_group returns a random
            # connection, we might be lucky...
            for _ in range(_SQL_CONNECTION_RANDOM_ATTEMPTS):
                members = self._cluster_service.get_members()
                member = member_of_larger_same_version_group(members)
                if not member:
                    break

                connection = self.get_connection(member.uuid)
                if connection:
                    return connection

        # Otherwise iterate over connections and return the first one
        # that's not to a lite member.
        first_connection = None
        for member_uuid, connection in list(self.active_connections.items()):
            if not first_connection:
                first_connection = connection

            member = self._cluster_service.get_member(member_uuid)
            if not member or member.lite_member:
                continue

            return connection

        # Failed to get a connection to a data member.
        return first_connection

    async def start(self, load_balancer):
        if self.live:
            return

        self.live = True
        self._load_balancer = load_balancer
        self._heartbeat_manager.start()
        await self._connect_to_cluster()

    async def shutdown(self):
        if not self.live:
            return

        self.live = False
        if self._connect_all_members_task:
            self._connect_all_members_task.cancel()

        self._heartbeat_manager.shutdown()

        # Need to create copy of connection values to avoid modification errors on runtime
        async with asyncio.TaskGroup() as tg:
            for connection in list(self.active_connections.values()):
                tg.create_task(
                    connection.close_connection("Hazelcast client is shutting down", None)
                )

        self.active_connections.clear()
        del self._connection_listeners[:]

    async def connect_to_all_cluster_members(self, sync_start):
        if not self._smart_routing_enabled:
            return

        if sync_start:
            async with asyncio.TaskGroup() as tg:
                for member in self._cluster_service.get_members():
                    tg.create_task(self._get_or_connect_to_member(member))

        self._start_connect_all_members_timer()

    async def on_connection_close(self, closed_connection):
        remote_uuid = closed_connection.remote_uuid
        remote_address = closed_connection.remote_address

        if not remote_address:
            _logger.debug(
                "Destroying %s, but it has no remote address, hence nothing is "
                "removed from the connection dictionary",
                closed_connection,
            )
            return

        disconnected = False
        removed = False
        trigger_reconnection = False
        connection = self.active_connections.get(remote_uuid, None)
        if connection == closed_connection:
            self.active_connections.pop(remote_uuid, None)
            removed = True
            _logger.info(
                "Removed connection to %s:%s, connection: %s",
                remote_address,
                remote_uuid,
                connection,
            )

            if not self.active_connections:
                trigger_reconnection = True
                if self._client_state == ClientState.INITIALIZED_ON_CLUSTER:
                    disconnected = True

        if disconnected:
            self._lifecycle_service.fire_lifecycle_event(LifecycleState.DISCONNECTED)

        if trigger_reconnection:
            await self._trigger_cluster_reconnection()

        if removed:
            async with asyncio.TaskGroup() as tg:
                for _, on_connection_closed in self._connection_listeners:
                    if on_connection_closed:
                        try:
                            maybe_coro = on_connection_closed(closed_connection)
                            if isinstance(maybe_coro, Coroutine):
                                tg.create_task(maybe_coro)
                        except Exception:
                            _logger.exception("Exception in connection listener")
        else:
            _logger.debug(
                "Destroying %s, but there is no mapping for %s in the connection dictionary",
                closed_connection,
                remote_uuid,
            )

    def check_invocation_allowed(self):
        state = self._client_state
        if state == ClientState.INITIALIZED_ON_CLUSTER and self.active_connections:
            return

        if state == ClientState.INITIAL:
            if self._async_start:
                raise ClientOfflineError()
            else:
                raise IOError("No connection found to cluster since the client is starting.")
        elif self._reconnect_mode == ReconnectMode.ASYNC:
            raise ClientOfflineError()
        else:
            raise IOError("No connection found to cluster")

    def initialized_on_cluster(self) -> bool:
        """
        Returns ``True`` if the client is initialized on the cluster, by
        sending its local state, if necessary.
        """
        return self._client_state == ClientState.INITIALIZED_ON_CLUSTER

    async def _get_or_connect_to_address(self, address):
        for connection in list(self.active_connections.values()):
            if connection.remote_address == address:
                return connection
        translated = self._translate(address)
        connection = await self._create_connection(translated)
        response = await self._authenticate(connection)
        await self._on_auth(response, connection)
        return connection

    async def _get_or_connect_to_member(self, member):
        connection = self.active_connections.get(member.uuid, None)
        if connection:
            return connection

        translated = self._translate_member_address(member)
        connection = await self._create_connection(translated)
        response = await self._authenticate(connection)
        await self._on_auth(response, connection)
        return connection

    async def _create_connection(self, address):
        return await self._reactor.connection_factory(
            self,
            self._connection_id_generator.get_and_increment(),
            address,
            self._config,
            self._invocation_service.handle_client_message,
        )

    def _translate(self, address):
        translated = self._address_provider.translate(address)
        if not translated:
            raise ValueError(
                "Address provider %s could not translate address %s"
                % (self._address_provider.__class__.__name__, address)
            )

        return translated

    def _translate_member_address(self, member):
        if self._use_public_ip:
            public_address = member.address_map.get(_CLIENT_PUBLIC_ENDPOINT_QUALIFIER, None)
            if public_address:
                return public_address

            return member.address

        return self._translate(member.address)

    async def _trigger_cluster_reconnection(self):
        if self._reconnect_mode == ReconnectMode.OFF:
            _logger.info("Reconnect mode is OFF. Shutting down the client")
            await self._shutdown_client()
            return

        if self._lifecycle_service.running:
            await self._start_connect_to_cluster_thread()

    def _init_wait_strategy(self, config):
        cluster_connect_timeout = config.cluster_connect_timeout
        if cluster_connect_timeout == -1:
            # If the no timeout is specified by the
            # user, or set to -1 explicitly, set
            # the timeout to infinite.
            cluster_connect_timeout = _INF

        return WaitStrategy(
            config.retry_initial_backoff,
            config.retry_max_backoff,
            config.retry_multiplier,
            cluster_connect_timeout,
            config.retry_jitter,
        )

    def _start_connect_all_members_timer(self):
        connecting_uuids = set()

        async def run():
            await asyncio.sleep(1)
            if not self._lifecycle_service.running:
                return

            async with asyncio.TaskGroup() as tg:
                member_uuids = []
                for member in self._cluster_service.get_members():
                    member_uuid = member.uuid
                    if self.active_connections.get(member_uuid, None):
                        continue
                    if member_uuid in connecting_uuids:
                        continue
                    connecting_uuids.add(member_uuid)
                    if not self._lifecycle_service.running:
                        break
                    tg.create_task(self._get_or_connect_to_member(member))
                    member_uuids.append(member_uuid)

            for item in member_uuids:
                connecting_uuids.discard(item)

            self._connect_all_members_task = asyncio.create_task(run())

        self._connect_all_members_task = asyncio.create_task(run())

    async def _connect_to_cluster(self):
        await self._sync_connect_to_cluster()

    async def _start_connect_to_cluster_thread(self):
        async with self._lock:
            if self._connect_to_cluster_thread_running:
                return

            self._connect_to_cluster_thread_running = True

        try:
            while True:
                await self._sync_connect_to_cluster()
                async with self._lock:
                    if self.active_connections:
                        self._connect_to_cluster_thread_running = False
                        return
        except Exception:
            _logger.exception("Could not connect to any cluster, shutting down the client")
            await self._shutdown_client()

    async def _shutdown_client(self):
        try:
            await self._client.shutdown()
        except Exception:
            _logger.exception("Exception during client shutdown")

    async def _sync_connect_to_cluster(self):
        tried_addresses = set()
        self._wait_strategy.reset()
        try:
            while True:
                tried_addresses_per_attempt = set()
                members = self._cluster_service.get_members()
                if self._shuffle_member_list:
                    random.shuffle(members)

                for member in members:
                    self._check_client_active()
                    tried_addresses_per_attempt.add(member.address)
                    connection = await self._connect(member, self._get_or_connect_to_member)
                    if connection:
                        return

                for address in self._get_possible_addresses():
                    self._check_client_active()
                    if address in tried_addresses_per_attempt:
                        # We already tried this address on from the member list
                        continue

                    tried_addresses_per_attempt.add(address)
                    connection = await self._connect(address, self._get_or_connect_to_address)
                    if connection:
                        return

                tried_addresses.update(tried_addresses_per_attempt)

                # If the address providers load no addresses (which seems to be possible),
                # then the above loop is not entered and the lifecycle check is missing,
                # hence we need to repeat the same check at this point.
                if not tried_addresses_per_attempt:
                    self._check_client_active()

                if not await self._wait_strategy.sleep():
                    break
        except (ClientNotAllowedInClusterError, InvalidConfigurationError):
            cluster_name = self._config.cluster_name
            _logger.exception("Stopped trying on cluster %s", cluster_name)

        cluster_name = self._config.cluster_name
        _logger.info(
            "Unable to connect to any address from the cluster with name: %s. "
            "The following addresses were tried: %s",
            cluster_name,
            tried_addresses,
        )
        if self._lifecycle_service.running:
            msg = "Unable to connect to any cluster"
        else:
            msg = "Client is being shutdown"
        raise IllegalStateError(msg)

    async def _connect(self, target, get_or_connect_func):
        _logger.info("Trying to connect to %s", target)
        try:
            return await get_or_connect_func(target)
        except (ClientNotAllowedInClusterError, InvalidConfigurationError) as e:
            _logger.warning("Error during initial connection to %s", target, exc_info=True)
            raise e
        except Exception:
            _logger.warning("Error during initial connection to %s", target, exc_info=True)
            return None

    def _authenticate(self, connection) -> asyncio.Future:
        client = self._client
        cluster_name = self._config.cluster_name
        client_name = client.name
        if self._config.token_provider:
            token = self._config.token_provider.token(connection.connected_address)
            request = client_authentication_custom_codec.encode_request(
                cluster_name,
                token,
                self.client_uuid,
                CLIENT_TYPE,
                SERIALIZATION_VERSION,
                __version__,
                client_name,
                self._labels,
            )
        else:
            request = client_authentication_codec.encode_request(
                cluster_name,
                self._config.creds_username,
                self._config.creds_password,
                self.client_uuid,
                CLIENT_TYPE,
                SERIALIZATION_VERSION,
                __version__,
                client_name,
                self._labels,
            )
        invocation = Invocation(
            request, connection=connection, urgent=True, response_handler=lambda m: m
        )
        self._invocation_service.invoke(invocation)
        return invocation.future

    async def _on_auth(self, response, connection):
        try:
            response = client_authentication_codec.decode_response(response)
        except Exception as e:
            await connection.close_connection("Failed to authenticate connection", e)
            raise e

        status = response["status"]
        if status == AuthenticationStatus.AUTHENTICATED:
            return await self._handle_successful_auth(response, connection)

        if status == AuthenticationStatus.CREDENTIALS_FAILED:
            err = AuthenticationError("Authentication failed. Check cluster name and credentials.")
        elif status == AuthenticationStatus.NOT_ALLOWED_IN_CLUSTER:
            err = ClientNotAllowedInClusterError("Client is not allowed in the cluster")
        elif status == AuthenticationStatus.SERIALIZATION_VERSION_MISMATCH:
            err = IllegalStateError("Server serialization version does not match to client")
        else:
            err = AuthenticationError(
                "Authentication status code not supported. status: %s" % status
            )

        await connection.close_connection("Failed to authenticate connection", err)
        raise err

    async def _handle_successful_auth(self, response, connection):
        async with self._lock:
            self._check_partition_count(response["partition_count"])

            server_version_str = response["server_hazelcast_version"]
            remote_address = response["address"]
            remote_uuid = response["member_uuid"]

            connection.remote_address = remote_address
            connection.server_version = calculate_version(server_version_str)
            connection.remote_uuid = remote_uuid

            existing = self.active_connections.get(remote_uuid, None)
            if existing:
                await connection.close_connection(
                    "Duplicate connection to same member with UUID: %s" % remote_uuid, None
                )
                return existing

            new_cluster_id = response["cluster_id"]
            changed_cluster = self._cluster_id is not None and self._cluster_id != new_cluster_id
            if changed_cluster:
                await self._check_client_state_on_cluster_change(connection)
                _logger.warning(
                    "Switching from current cluster: %s to new cluster: %s",
                    self._cluster_id,
                    new_cluster_id,
                )
                self._on_cluster_restart()

            is_initial_connection = not self.active_connections
            self.active_connections[remote_uuid] = connection
            fire_connected_lifecycle_event = False
            if is_initial_connection:
                self._cluster_id = new_cluster_id
                # In split brain, the client might connect to the one half
                # of the cluster, and then later might reconnect to the
                # other half, after the half it was connected to is
                # completely dead. Since the cluster id is preserved in
                # split brain scenarios, it is impossible to distinguish
                # reconnection to the same cluster vs reconnection to the
                # other half of the split brain. However, in the latter,
                # we might need to send some state to the other half of
                # the split brain (like Compact schemas). That forces us
                # to send the client state to the cluster after the first
                # cluster connection, regardless the cluster id is
                # changed or not.
                if self._established_initial_cluster_connection:
                    self._client_state = ClientState.CONNECTED_TO_CLUSTER
                    await self._initialize_on_cluster(new_cluster_id)
                else:
                    fire_connected_lifecycle_event = True
                    self._established_initial_cluster_connection = True
                    self._client_state = ClientState.INITIALIZED_ON_CLUSTER

        if fire_connected_lifecycle_event:
            self._lifecycle_service.fire_lifecycle_event(LifecycleState.CONNECTED)

        _logger.info(
            "Authenticated with server %s:%s, server version: %s, local address: %s",
            remote_address,
            remote_uuid,
            server_version_str,
            connection.local_address,
        )

        async with asyncio.TaskGroup() as tg:
            for on_connection_opened, _ in self._connection_listeners:
                if on_connection_opened:
                    try:
                        maybe_coro = on_connection_opened(connection)
                        if isinstance(maybe_coro, Coroutine):
                            tg.create_task(maybe_coro)
                    except Exception:
                        _logger.exception("Exception in connection listener")

        if not connection.live:
            await self.on_connection_close(connection)

        return connection

    async def _initialize_on_cluster(self, cluster_id) -> None:
        # This method is only called in the reactor thread
        if cluster_id != self._cluster_id:
            _logger.warning(
                f"Client won't send the state to the cluster: {cluster_id}"
                f"because it switched to a new cluster: {self._cluster_id}"
            )
            return

        async def callback():
            try:
                if cluster_id == self._cluster_id:
                    _logger.debug("The client state is sent to the cluster %s", cluster_id)
                    self._client_state = ClientState.INITIALIZED_ON_CLUSTER
                    self._lifecycle_service.fire_lifecycle_event(LifecycleState.CONNECTED)
                elif _logger.isEnabledFor(logging.DEBUG):
                    _logger.warning(
                        "Cannot set client state to 'INITIALIZED_ON_CLUSTER'"
                        f"because current cluster id: {self._cluster_id}"
                        f"is different than the expected cluster id: {cluster_id}"
                    )
            except Exception:
                await retry_on_error()

        async def retry_on_error():
            _logger.exception(f"Failure during sending client state to the cluster {cluster_id}")

            if cluster_id != self._cluster_id:
                return

            if _logger.isEnabledFor(logging.DEBUG):
                _logger.warning(f"Retrying sending client state to the cluster: {cluster_id}")

            await self._initialize_on_cluster(cluster_id)

        try:
            await self._send_state_to_cluster_fn()
            await callback()
        except Exception:
            await retry_on_error()

    async def _check_client_state_on_cluster_change(self, connection):
        if self.active_connections:
            # If there are other connections, we must be connected to the wrong cluster.
            # We should not stay connected to this new connection.
            # Note that, in some racy scenarios, we might close a connection that
            # we can operate on. In those scenarios, we rely on the fact that we will
            # reopen the connections.
            reason = "Connection does not belong to the cluster %s" % self._cluster_id
            await connection.close_connection(reason, None)
            raise ValueError(reason)

    def _on_cluster_restart(self):
        self._near_cache_manager.clear_near_caches()
        self._cluster_service.clear_member_list()

    def _check_partition_count(self, partition_count):
        if not self._partition_service.check_and_set_partition_count(partition_count):
            raise ClientNotAllowedInClusterError(
                "Client can not work with this cluster because it has a "
                "different partition count. Expected partition count: %d, "
                "Member partition count: %d"
                % (self._partition_service.partition_count, partition_count)
            )

    def _check_client_active(self):
        if not self._lifecycle_service.running:
            raise HazelcastClientNotActiveError()

    def _get_possible_addresses(self):
        primaries, secondaries = self._address_provider.load_addresses()
        if self._shuffle_member_list:
            # The relative order between primary and secondary addresses should
            # not be changed. So we shuffle the lists separately and then add
            # them to the final list so that secondary addresses are not tried
            # before all primary addresses have been tried. Otherwise we can get
            # startup delays
            random.shuffle(primaries)
            random.shuffle(secondaries)

        addresses = []
        addresses.extend(primaries)
        addresses.extend(secondaries)
        return addresses


class HeartbeatManager:
    def __init__(self, connection_manager, client, config, reactor, invocation_service):
        self._connection_manager = connection_manager
        self._client = client
        self._reactor = reactor
        self._invocation_service = invocation_service
        self._heartbeat_timeout = config.heartbeat_timeout
        self._heartbeat_interval = config.heartbeat_interval
        self._heartbeat_task: asyncio.Task | None = None
        # asyncio tasks are weakly referenced
        # storing tasks here in order not to lose them midway
<<<<<<< HEAD
=======
        # see: https: // docs.python.org / 3 / library / asyncio - task.html  # creating-tasks
>>>>>>> c72eafa7
        self._tasks = set()

    def start(self):
        """Starts sending periodic HeartBeat operations."""

        async def _heartbeat():
            await asyncio.sleep(self._heartbeat_interval)
            _logger.debug("heartbeat")
            conn_manager = self._connection_manager
            if not conn_manager.live:
                return

            now = time.time()
            async with asyncio.TaskGroup() as tg:
                for connection in list(conn_manager.active_connections.values()):
                    tg.create_task(self._check_connection(now, connection))
            self._heartbeat_task = asyncio.create_task(_heartbeat())

        self._heartbeat_task = asyncio.create_task(_heartbeat())

    def shutdown(self):
        """Stops HeartBeat operations."""
        if self._heartbeat_task:
            self._heartbeat_task.cancel()

    async def _check_connection(self, now, connection):
        if not connection.live:
            return

        if (now - connection.last_read_time) > self._heartbeat_timeout:
            _logger.warning("Heartbeat failed over the connection: %s", connection)
            await connection.close_connection(
                "Heartbeat timed out",
                TargetDisconnectedError("Heartbeat timed out to connection %s" % connection),
            )
            return

        if (now - connection.last_write_time) > self._heartbeat_interval:
            request = client_ping_codec.encode_request()
            invocation = Invocation(request, connection=connection, urgent=True)
            task = asyncio.create_task(self._invocation_service.ainvoke(invocation))
            self._tasks.add(task)
            task.add_done_callback(self._tasks.discard)


_frame_header = struct.Struct("<iH")


class _Reader:
    def __init__(self, builder):
        self._buf = io.BytesIO()
        self._builder = builder
        self._bytes_read = 0
        self._bytes_written = 0
        # Size of the frame excluding the header (SIZE_OF_FRAME_LENGTH_AND_FLAGS bytes)
        self._frame_size = -1
        self._frame_flags = 0
        self._message = None

    def read(self, data):
        self._buf.seek(self._bytes_written)
        self._buf.write(data)
        self._bytes_written += len(data)

    def process(self):
        message = self._read_message()
        while message:
            self._builder.on_message(message)
            message = self._read_message()

    def _read_message(self):
        while True:
            if self._read_frame():
                if self._message.end_frame.is_final_frame():
                    msg = self._message
                    self._reset()
                    return msg
            else:
                return None

    def _read_frame(self):
        if self._frame_size == -1:
            if self.length < SIZE_OF_FRAME_LENGTH_AND_FLAGS:
                # we don't have even the frame length and flags ready
                return False

            self._read_frame_size_and_flags()

        if self.length < self._frame_size:
            return False

        self._buf.seek(self._bytes_read)
        size = self._frame_size
        data = self._buf.read(size)
        self._bytes_read += size
        self._frame_size = -1
        # No need to reset flags since it will be overwritten on the next read_frame_size_and_flags call
        frame = Frame(data, self._frame_flags)
        if not self._message:
            self._message = InboundMessage(frame)
        else:
            self._message.add_frame(frame)
        return True

    def _read_frame_size_and_flags(self):
        self._buf.seek(self._bytes_read)
        header_data = self._buf.read(SIZE_OF_FRAME_LENGTH_AND_FLAGS)
        self._frame_size, self._frame_flags = _frame_header.unpack_from(header_data, 0)
        self._frame_size -= SIZE_OF_FRAME_LENGTH_AND_FLAGS
        self._bytes_read += SIZE_OF_FRAME_LENGTH_AND_FLAGS

    def _reset(self):
        if self._bytes_written == self._bytes_read:
            self._buf.seek(0)
            self._buf.truncate()
            self._bytes_written = 0
            self._bytes_read = 0
        self._message = None

    @property
    def length(self):
        return self._bytes_written - self._bytes_read


class Connection:
    """Connection object which stores connection related information and operations."""

    def __init__(self, connection_manager, connection_id, message_callback):
        self.remote_address = None
        self.remote_uuid = None
        self.connected_address = None
        self.local_address = None
        self.last_read_time = 0
        self.last_write_time = 0
        self.start_time = 0
        self.server_version = UNKNOWN_VERSION
        self.live = True
        self.close_reason = None

        self._connection_manager = connection_manager
        self._id = connection_id
        self._builder = ClientMessageBuilder(message_callback)
        self._reader = _Reader(self._builder)

    def send_message(self, message):
        """Sends a message to this connection.

        Args:
            message (hazelcast.protocol.client_message.OutboundMessage): Message to be sent to this connection.

        Returns:
            bool: ``True`` if the message is written to the socket, ``False`` otherwise.
        """
        if not self.live:
            return False

        self._write(message.buf)
        return True

    # Not named close to distinguish it from the asyncore.dispatcher.close.
    async def close_connection(self, reason, cause):
        """Closes the connection.

        Args:
            reason (str): The reason this connection is going to be closed. Is allowed to be None.
            cause (Exception): The exception responsible for closing this connection. Is allowed to be None.
        """
        if not self.live:
            return

        self.live = False
        self.close_reason = reason
        self._log_close(reason, cause)
        try:
            self._inner_close()
        except Exception:
            _logger.exception("Error while closing the the connection %s", self)
        await self._connection_manager.on_connection_close(self)

    def _log_close(self, reason, cause):
        msg = "%s closed. Reason: %s"
        if reason:
            r = reason
        elif cause:
            r = cause
        else:
            r = "Socket explicitly closed"

        if self._connection_manager.live:
            _logger.info(msg, self, r)
        else:
            _logger.debug(msg, self, r)

    def _inner_close(self):
        raise NotImplementedError()

    def _write(self, buf):
        raise NotImplementedError()

    def __eq__(self, other):
        return isinstance(other, Connection) and self._id == other._id

    def __ne__(self, other):
        return not self.__eq__(other)

    def __hash__(self):
        return self._id


class DefaultAddressProvider:
    """Provides initial addresses for client to find and connect to a node.

    It also provides a no-op translator.
    """

    def __init__(self, addresses):
        self._addresses = addresses

    def load_addresses(self):
        """Returns the possible primary and secondary member addresses to connect to."""
        configured_addresses = self._addresses

        if not configured_addresses:
            configured_addresses = ["127.0.0.1"]

        primaries = []
        secondaries = []
        for address in configured_addresses:
            p, s = AddressHelper.get_possible_addresses(address)
            primaries.extend(p)
            secondaries.extend(s)

        return primaries, secondaries

    def translate(self, address):
        """No-op address translator.

        It is there to provide the same API with other address providers.
        """
        return address<|MERGE_RESOLUTION|>--- conflicted
+++ resolved
@@ -187,10 +187,7 @@
         )
         # asyncio tasks are weakly referenced
         # storing tasks here in order not to lose them midway
-<<<<<<< HEAD
-=======
         # see: https: // docs.python.org / 3 / library / asyncio - task.html  # creating-tasks
->>>>>>> c72eafa7
         self._tasks = set()
 
     def add_listener(self, on_connection_opened=None, on_connection_closed=None):
@@ -322,21 +319,22 @@
         disconnected = False
         removed = False
         trigger_reconnection = False
-        connection = self.active_connections.get(remote_uuid, None)
-        if connection == closed_connection:
-            self.active_connections.pop(remote_uuid, None)
-            removed = True
-            _logger.info(
-                "Removed connection to %s:%s, connection: %s",
-                remote_address,
-                remote_uuid,
-                connection,
-            )
-
-            if not self.active_connections:
-                trigger_reconnection = True
-                if self._client_state == ClientState.INITIALIZED_ON_CLUSTER:
-                    disconnected = True
+        async with self._lock:
+            connection = self.active_connections.get(remote_uuid, None)
+            if connection == closed_connection:
+                self.active_connections.pop(remote_uuid, None)
+                removed = True
+                _logger.info(
+                    "Removed connection to %s:%s, connection: %s",
+                    remote_address,
+                    remote_uuid,
+                    connection,
+                )
+
+                if not self.active_connections:
+                    trigger_reconnection = True
+                    if self._client_state == ClientState.INITIALIZED_ON_CLUSTER:
+                        disconnected = True
 
         if disconnected:
             self._lifecycle_service.fire_lifecycle_event(LifecycleState.DISCONNECTED)
@@ -817,10 +815,7 @@
         self._heartbeat_task: asyncio.Task | None = None
         # asyncio tasks are weakly referenced
         # storing tasks here in order not to lose them midway
-<<<<<<< HEAD
-=======
         # see: https: // docs.python.org / 3 / library / asyncio - task.html  # creating-tasks
->>>>>>> c72eafa7
         self._tasks = set()
 
     def start(self):
