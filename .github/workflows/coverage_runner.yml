--- conflicted
+++ resolved
@@ -14,10 +14,7 @@
     branches:
       - master
       - '[45].*.z'
-<<<<<<< HEAD
-=======
       
->>>>>>> a0b3eab5
 jobs:
   check_for_membership:
     runs-on: ubuntu-latest
